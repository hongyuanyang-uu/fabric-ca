--- conflicted
+++ resolved
@@ -147,11 +147,7 @@
 	}
 	// Sign the certificate
 	//cert, err := ca.enrollSigner.Sm2Sign(req.SignRequest)
-<<<<<<< HEAD
-	log.Infof("eq.SignRequest: %+v", req.SignRequest)
-=======
 	log.Debugf("req.SignRequest: %+v", req.SignRequest)
->>>>>>> eb53919f
 	cert, err := signCert(req.SignRequest, ca)
 	if err != nil {
 		return nil, errors.WithMessage(err, "Certificate signing failure")
